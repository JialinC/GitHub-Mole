--- conflicted
+++ resolved
@@ -902,7 +902,6 @@
 </td>
 </tr>
 </table>
-<<<<<<< HEAD
 
 
 ### ratelimit  — 
@@ -936,6 +935,4 @@
 ```
 </td>
 </tr>
-</table>
-=======
->>>>>>> f623719c
+</table>